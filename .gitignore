*.pyc
*.egg-info
.idea/

<<<<<<< HEAD
img_*.png
real_images*/*seg*
real_images*/*recon*
=======
xvfb.log
>>>>>>> 92f183f2
<|MERGE_RESOLUTION|>--- conflicted
+++ resolved
@@ -2,10 +2,8 @@
 *.egg-info
 .idea/
 
-<<<<<<< HEAD
 img_*.png
 real_images*/*seg*
 real_images*/*recon*
-=======
-xvfb.log
->>>>>>> 92f183f2
+
+xvfb.log